# Datadog Serverless Macro

Datadog recommends the Serverless CloudFormation macro for customers using AWS SAM or AWS CDK to deploy their serverless applications.

The plugin automatically configures ingestion of metrics, traces, and logs from your serverless applications by:

- Installing and configures the Datadog Lambda library for your [Python][1] and [Node.js][2] Lambda functions.
- Enabling the collection of enhanced Lambda metrics and custom metrics from your Lambda functions.
- Managing subscriptions from the Datadog Forwarder to your Lambda function log groups.

## Installation

To make the macro available for use in your AWS account, deploy a CloudFormation stack with a Datadog provided template. This deployment includes a CloudFormation macro resource and a Lambda function that is invoked when the macro is run. Deploying this stack enables you to use the macro on other CloudFormation stacks deployed in the same account. For more details about defining a macro in your accoun, see the [CloudFormation documentation page][3].

If you are installing for the first time, deploy with:
```bash
aws cloudformation create-stack \
  --stack-name datadog-serverless-macro \
  --template-url https://datadog-cloudformation-template.s3.amazonaws.com/aws/serverless-macro/latest.yml \
  --capabilities CAPABILITY_AUTO_EXPAND CAPABILITY_IAM
```

If you are updating the macro after a new release, use the `update-stack` method instead with the same parameters. Alternatively, you may also specify a version of the macro from the latest [releases](https://github.com/DataDog/datadog-cloudformation-macro/releases) by replacing `latest.yml` with the release version, e.g. `0.1.2.yaml`:
```bash
aws cloudformation update-stack \
  --stack-name datadog-serverless-macro \
  --template-url https://datadog-cloudformation-template.s3.amazonaws.com/aws/serverless-macro/latest.yml \
  --capabilities CAPABILITY_AUTO_EXPAND CAPABILITY_IAM
```

**Note:** You only need to deploy the macro once for a given region in your account, and it can be used for all CloudFormation stacks deployed in that same region.

## Usage

### AWS SAM

To deploy your serverless application with SAM, add the Datadog Serverless CloudFormation macro under the `Transform` section in your `template.yml` file, after the required SAM transform:

```yaml
Transform:
  - AWS::Serverless-2016-10-31
  - Name: DatadogServerless
    Parameters:
      pythonLayerVersion: "<LAYER_VERSION>" # Use nodeLayerVersion for Node.js
      stackName: !Ref "AWS::StackName"
      forwarderArn: "<FORWARDER_ARN>"
      service: "<SERVICE>" # Optional
      env: "<ENV>" # Optional
      # For additional parameters, see the Configuration section
```

### AWS CDK

To deploy your serverless application with CDK, add the Datadog Serverless CloudFormation macro to your [Stack object][4] constructor.

**Typescript**
```typescript
import * as cdk from "@aws-cdk/core";

class CdkStack extends cdk.Stack {
  constructor(scope: cdk.Construct, id: string, props?: cdk.StackProps) {
    super(scope, id, props);
    this.addTransform("DatadogServerless");

    new cdk.CfnMapping(this, "Datadog", {
      mapping: {
        Parameters: {
          nodeLayerVersion: "<LAYER_VERSION>",
          forwarderArn: "<FORWARDER_ARN>",
          stackName: this.stackName,
          service: "<SERVICE>", // Optional
          env: "<ENV>", // Optional
          // For additional parameters, see the Configuration section
        },
      },
    });
  }
}
```

**Python**
```python
from aws_cdk import core

class CdkStack(core.Stack):
  def __init__(self, scope: core.Construct, id: str, **kwargs) -> None:
    super().__init__(scope, id, **kwargs)
    self.add_transform("DatadogServerless")

    mapping = core.CfnMapping(self, "Datadog",
      mapping={
        "Parameters": {
          "pythonLayerVersion": "<LAYER_VERSION>",
          "forwarderArn": "<FORWARDER_ARN>",
          "stackName": self.stackName,
          "service": "<SERVICE>",  # Optional
          "env": "<ENV>",  # Optional
          # For additional parameters, see the Configuration section
        }
      })
```

Note: For both SAM and CDK deployments, if you did not modify the provided `template.yml` file when you installed the macro, then the name of the macro defined in your account will be `DatadogServerless`. If you have modified the original template, make sure the name of the transform you add here matches the `Name` property of the `AWS::CloudFormation::Macro` resource.

## Configuration

To further configure your plugin, use the following custom parameters:

| Parameter               | Description                                                                                                                                                                                                                                                                                                                                                                                                                                                                                      |
|-------------------------|--------------------------------------------------------------------------------------------------------------------------------------------------------------------------------------------------------------------------------------------------------------------------------------------------------------------------------------------------------------------------------------------------------------------------------------------------------------------------------------------------|
| `addLayers`             | Whether to add the Lambda Layers or expect the user to bring their own. Defaults to true. When true, the Lambda Library version variables are also required. When false, you must include the Datadog Lambda library in your functions' deployment packages.                                                                                                                                                                                                                                    |
| `pythonLayerVersion`    | Version of the Python Lambda layer to install, such as "21". Required if you are deploying at least one Lambda function written in Python and `addLayers` is true. Find the latest version number from [https://github.com/DataDog/datadog-lambda-python/releases][5].                                                                                                                                                                                                                           |
| `nodeLayerVersion`      | Version of the Node.js Lambda layer to install, such as "29". Required if you are deploying at least one Lambda function written in Node.js and `addLayers` is true. Find the latest version number from [https://github.com/DataDog/datadog-lambda-js/releases][6].                                                                                                                                                                                                                             |
<<<<<<< HEAD
| `isGovCloud`            | Whether your function is running in GovCloud. Defaults to false. When true, it attaches the GovCloud Lambda layer to your functions.                                                                                                                                                                                                                    |
| `forwarderArn:`         | When set, the plugin will automatically subscribe the functions' log groups to the Datadog Forwarder. Alternatively, you can define the log subscription using the `AWS::Logs::SubscriptionFilter` resource. **Note**: The 'FunctionName' property must be defined for functions that are deployed for the first time because the macro needs the function name to create the log groups and subscription filters. 'FunctionName' must NOT contain any CloudFormation functions, such as `!Sub`. |
=======
| `forwarderArn:`         | When set, the plugin will automatically subscribe the functions' log groups to the Datadog Forwarder. Alternatively, you can define the log subscription using the [AWS::Logs::SubscriptionFilter][7] resource. **Note**: The 'FunctionName' property must be defined for functions that are deployed for the first time because the macro needs the function name to create the log groups and subscription filters. 'FunctionName' must NOT contain any CloudFormation functions, such as `!Sub`. |
>>>>>>> 66c75f32
| `stackName`             | The name of the CloudFormation stack being deployed. Only required when a `forwarderArn` is provided and Lambda functions are dynamically named (when the `FunctionName` property isn't provided for a Lambda). For more information on how to add this parameter for SAM and CDK, see the examples below.                                                                                                                                                                                           |
| `flushMetricsToLogs`    | Send custom metrics via logs with the Datadog Forwarder Lambda function (recommended). Defaults to `true`. When set to `false`, the Datadog API key must be defined using `apiKey` or `apiKMSKey`.                                                                                                                                                                                                                                                                                       |
| `site`                  | Set which Datadog site to send data, only needed when flushMetricsToLogs is `false`. Defaults to `datadoghq.com`. Set to `datadoghq.eu` for the Datadog EU site.                                                                                                                                                                                                                                                                                                                                 |
| `apiKey`                | The Datadog API Key, only needed when `flushMetricsToLogs` is set to `false`.                                                                                                                                                                                                                                                                                                                                                                                                                    |
| `apiKMSKey`             | Datadog API Key encrypted using KMS. Use this parameter in place of `apiKey` when `flushMetricsToLogs` is false, and you are using KMS encryption.                                                                                                                                                                                                                                                                                                                                               |
| `enableEnhancedMetrics` | Enable enhanced metrics for Lambda functions. Defaults to `true`. The Datadog Forwarder Lambda function must subscribe the function log group.                                                                                                                                                                                                                                                                                                                                            |
| `enableXrayTracing`     | Enable tracing on Lambda functions. Defaults to false.                                                                                                                                                                                                                                                                                                                                                                                                                                           |
| `enableDDTracing`       | Enable tracing on Lambda function using dd-trace, Datadog's APM library. Defaults to `true`. The Datadog Forwarder Lambda function must subscribe the function log group.                                                                                                                                                                                                                                                                                                                       |
| `service`               | When set, the macro adds a `service` tag to all Lambda functions with the provided value.                                                                                                                                                                                                                                                                                                                                                                                                        |
| `env`                   | When set, the macro adds an `env` tag to all Lambda functions with the provided value.                                                                                                                                                                                                                                                                                                                                                                                                           |
| `logLevel`              | The log level, set to `DEBUG` for extended logging. Defaults to `info`.                                                                                                                                                                                                                                                                                                                                                                                                                          |

<<<<<<< HEAD
To use any of these parameters, add a `custom` > `datadog` section to your `serverless.yml` similar to this example:

```yaml
custom:
  datadog:
    addLayers: true
    pythonLayerVersion: "21"
    nodeLayerVersion: "29"
    forwarderArn: arn:aws:lambda:us-east-1:000000000000:function:datadog-forwarder
    stackName: !Ref "AWS::StackName"
    flushMetricsToLogs: true
    site: datadoghq.com
    apiKey: "{Datadog_API_Key}"
    apiKMSKey: "{Encripted_Datadog_API_Key}"
    enableEnhancedMetrics: true
    enableXrayTracing: false
    enableDDTracing: true
    service: "{your-service-name}"
    env: "{your-env-name}"
    logLevel: "info"
```

### SAM

To configure this library in SAM, add the following section to the `Parameters` under the `Transform` section of your `template.yml` file:

```yaml
Transform:
  - AWS::Serverless-2016-10-31
  - Name: DatadogServerless
    Parameters:
        nodeLayerVersion: 25
        forwarderArn: "arn:aws:lambda:us-east-1:000000000000:function:datadog-forwarder"
        stackName: !Ref "AWS::StackName"
        service: "{your-service-name}"
        env: "test"
```

### AWS CDK

To configure the library when deploying with CDK, add a `CfnMapping` to your `Stack` object:

**Typescript**
```typescript
import * as cdk from "@aws-cdk/core";

class CdkStack extends cdk.Stack {
  constructor(scope: cdk.Construct, id: string, props?: cdk.StackProps) {
    super(scope, id, props);
    this.addTransform("DatadogServerless");

    new cdk.CfnMapping(this, "Datadog", { // The id for this CfnMapping must be 'Datadog'
      mapping: {
        Parameters: { // This mapping key must be 'Parameters'
          nodeLayerVersion: 25,
          forwarderArn: "arn:aws:lambda:us-east-1:000000000000:function:datadog-forwarder",
          stackName: this.stackName,
          service: "service-name",
          env: "test",
        },
      },
    });
  }
}
```

**Python**
```python
from aws_cdk import core

class CdkStack(core.Stack):
  def __init__(self, scope: core.Construct, id: str, **kwargs) -> None:
    super().__init__(scope, id, **kwargs)
    self.add_transform("DatadogServerless")

    core.CfnMapping(self, "Datadog", # The id for this CfnMapping must be 'Datadog'
      mapping={
        "Parameters": { # This mapping key must be 'Parameters'
          "pythonLayerVersion": 19,
          "forwarderArn": "arn:aws:lambda:us-east-1:000000000000:function:datadog-forwarder",
          "stackName": self.stackName,
          "service": "service-name",
          "env": "test",
        }
      })
```
=======
>>>>>>> 66c75f32

## How it works

This macro modifies your CloudFormation template to install the Datadog Lambda Library by attaching the Lambda Layers for [Node.js][2] and [Python][1] to your functions. It redirects to a replacement handler that initializes the Lambda Library without any required code changes.


## Troubleshooting

### Error message: 'FunctionName' property is undefined for...

This error occurs when you provide a `forwarderArn` and are deploying your Lambda function for the first time, so no log group currently exists, and the macro cannot create this log group or subscribe to the Forwarder for you. One way to fix this issue is to explicitly define the `FunctionName` property on your Lambda (see the example below).

**AWS SAM**
```yml
Resources:
  MyLambda:
    Type: AWS::Serverless::Function
    Properties:
      Handler: index.handler
      Runtime: nodejs12.x
      FunctionName: MyFunctionName # Add this property to your Lambdas
```

**AWS CDK (Node.js)**
```js
import * as lambda from "@aws-cdk/aws-lambda";

const myLambda = new lambda.Function(this, "function-id", {
  runtime: lambda.Runtime.NODEJS_12_X,
  code: lambda.Code.fromAsset("lambda"),
  handler: "index.handler",
  functionName: "MyFunctionName", // Add this property to your Lambdas
});
```

If you cannot (or prefer not) define the `FunctionName` explicitly, then remove the `forwarderArn` parameter from the SAM template or CDK source code, and instead define the subscription filters using the [AWS::Logs::SubscriptionFilter][7] resource like below..

**AWS SAM**
```yaml
Resources:
  MyLogSubscriptionFilter:
    Type: "AWS::Logs::SubscriptionFilter"
    Properties:
      DestinationArn: "<DATADOG_FORWARDER_ARN>"
      LogGroupName: "<CLOUDWATCH_LOG_GROUP_NAME>"
      FilterPattern: ""
```

**AWS CDK (Node.js)**
```js
import {CfnSubscriptionFilter} from '@aws-cdk/aws-logs';

const subscription = new CfnSubscriptionFilter(this, `DatadogForwarderSubscriptionFilter`, {
    logGroupName: '<CLOUDWATCH_LOG_GROUP_NAME>',
    destinationArn: '<DATADOG_FORWARDER_ARN>',
    filterPattern: ''
});
```

### Error message: 'logGroupNamePrefix' failed to satisfy constraint...

The `forwarderArn` option does not work when `FunctionName` contains CloudFormation functions, such as `!Sub`. In this case, the macro does not have access to the actual function name (CloudFormation executes functions after transformations). It therefore cannot create log groups and subscription filters for your functions.

Remove the `forwarderArn` parameter from the SAM template or CDK source code, and instead define the subscription filters using the [AWS::Logs::SubscriptionFilter][7] resource like below.

**AWS SAM**
```yaml
Resources:
  MyLogSubscriptionFilter:
    Type: "AWS::Logs::SubscriptionFilter"
    Properties:
      DestinationArn: "<DATADOG_FORWARDER_ARN>"
      LogGroupName: "<CLOUDWATCH_LOG_GROUP_NAME>"
      FilterPattern: ""
```

**AWS CDK (Node.js)**
```js
import {CfnSubscriptionFilter} from '@aws-cdk/aws-logs';

const subscription = new CfnSubscriptionFilter(this, `DatadogForwarderSubscriptionFilter`, {
    logGroupName: '<CLOUDWATCH_LOG_GROUP_NAME>',
    destinationArn: '<DATADOG_FORWARDER_ARN>',
    filterPattern: ''
});
```

[1]: https://github.com/DataDog/datadog-lambda-layer-python
[2]: https://github.com/DataDog/datadog-lambda-layer-js
[3]: https://docs.aws.amazon.com/AWSCloudFormation/latest/UserGuide/template-macros.html
[4]: https://docs.aws.amazon.com/cdk/api/latest/docs/@aws-cdk_core.Stack.html
[5]: https://github.com/DataDog/datadog-lambda-python/releases
[6]: https://github.com/DataDog/datadog-lambda-js/releases
[7]: https://docs.aws.amazon.com/AWSCloudFormation/latest/UserGuide/aws-resource-logs-subscriptionfilter.html<|MERGE_RESOLUTION|>--- conflicted
+++ resolved
@@ -111,12 +111,8 @@
 | `addLayers`             | Whether to add the Lambda Layers or expect the user to bring their own. Defaults to true. When true, the Lambda Library version variables are also required. When false, you must include the Datadog Lambda library in your functions' deployment packages.                                                                                                                                                                                                                                    |
 | `pythonLayerVersion`    | Version of the Python Lambda layer to install, such as "21". Required if you are deploying at least one Lambda function written in Python and `addLayers` is true. Find the latest version number from [https://github.com/DataDog/datadog-lambda-python/releases][5].                                                                                                                                                                                                                           |
 | `nodeLayerVersion`      | Version of the Node.js Lambda layer to install, such as "29". Required if you are deploying at least one Lambda function written in Node.js and `addLayers` is true. Find the latest version number from [https://github.com/DataDog/datadog-lambda-js/releases][6].                                                                                                                                                                                                                             |
-<<<<<<< HEAD
 | `isGovCloud`            | Whether your function is running in GovCloud. Defaults to false. When true, it attaches the GovCloud Lambda layer to your functions.                                                                                                                                                                                                                    |
-| `forwarderArn:`         | When set, the plugin will automatically subscribe the functions' log groups to the Datadog Forwarder. Alternatively, you can define the log subscription using the `AWS::Logs::SubscriptionFilter` resource. **Note**: The 'FunctionName' property must be defined for functions that are deployed for the first time because the macro needs the function name to create the log groups and subscription filters. 'FunctionName' must NOT contain any CloudFormation functions, such as `!Sub`. |
-=======
 | `forwarderArn:`         | When set, the plugin will automatically subscribe the functions' log groups to the Datadog Forwarder. Alternatively, you can define the log subscription using the [AWS::Logs::SubscriptionFilter][7] resource. **Note**: The 'FunctionName' property must be defined for functions that are deployed for the first time because the macro needs the function name to create the log groups and subscription filters. 'FunctionName' must NOT contain any CloudFormation functions, such as `!Sub`. |
->>>>>>> 66c75f32
 | `stackName`             | The name of the CloudFormation stack being deployed. Only required when a `forwarderArn` is provided and Lambda functions are dynamically named (when the `FunctionName` property isn't provided for a Lambda). For more information on how to add this parameter for SAM and CDK, see the examples below.                                                                                                                                                                                           |
 | `flushMetricsToLogs`    | Send custom metrics via logs with the Datadog Forwarder Lambda function (recommended). Defaults to `true`. When set to `false`, the Datadog API key must be defined using `apiKey` or `apiKMSKey`.                                                                                                                                                                                                                                                                                       |
 | `site`                  | Set which Datadog site to send data, only needed when flushMetricsToLogs is `false`. Defaults to `datadoghq.com`. Set to `datadoghq.eu` for the Datadog EU site.                                                                                                                                                                                                                                                                                                                                 |
@@ -129,96 +125,6 @@
 | `env`                   | When set, the macro adds an `env` tag to all Lambda functions with the provided value.                                                                                                                                                                                                                                                                                                                                                                                                           |
 | `logLevel`              | The log level, set to `DEBUG` for extended logging. Defaults to `info`.                                                                                                                                                                                                                                                                                                                                                                                                                          |
 
-<<<<<<< HEAD
-To use any of these parameters, add a `custom` > `datadog` section to your `serverless.yml` similar to this example:
-
-```yaml
-custom:
-  datadog:
-    addLayers: true
-    pythonLayerVersion: "21"
-    nodeLayerVersion: "29"
-    forwarderArn: arn:aws:lambda:us-east-1:000000000000:function:datadog-forwarder
-    stackName: !Ref "AWS::StackName"
-    flushMetricsToLogs: true
-    site: datadoghq.com
-    apiKey: "{Datadog_API_Key}"
-    apiKMSKey: "{Encripted_Datadog_API_Key}"
-    enableEnhancedMetrics: true
-    enableXrayTracing: false
-    enableDDTracing: true
-    service: "{your-service-name}"
-    env: "{your-env-name}"
-    logLevel: "info"
-```
-
-### SAM
-
-To configure this library in SAM, add the following section to the `Parameters` under the `Transform` section of your `template.yml` file:
-
-```yaml
-Transform:
-  - AWS::Serverless-2016-10-31
-  - Name: DatadogServerless
-    Parameters:
-        nodeLayerVersion: 25
-        forwarderArn: "arn:aws:lambda:us-east-1:000000000000:function:datadog-forwarder"
-        stackName: !Ref "AWS::StackName"
-        service: "{your-service-name}"
-        env: "test"
-```
-
-### AWS CDK
-
-To configure the library when deploying with CDK, add a `CfnMapping` to your `Stack` object:
-
-**Typescript**
-```typescript
-import * as cdk from "@aws-cdk/core";
-
-class CdkStack extends cdk.Stack {
-  constructor(scope: cdk.Construct, id: string, props?: cdk.StackProps) {
-    super(scope, id, props);
-    this.addTransform("DatadogServerless");
-
-    new cdk.CfnMapping(this, "Datadog", { // The id for this CfnMapping must be 'Datadog'
-      mapping: {
-        Parameters: { // This mapping key must be 'Parameters'
-          nodeLayerVersion: 25,
-          forwarderArn: "arn:aws:lambda:us-east-1:000000000000:function:datadog-forwarder",
-          stackName: this.stackName,
-          service: "service-name",
-          env: "test",
-        },
-      },
-    });
-  }
-}
-```
-
-**Python**
-```python
-from aws_cdk import core
-
-class CdkStack(core.Stack):
-  def __init__(self, scope: core.Construct, id: str, **kwargs) -> None:
-    super().__init__(scope, id, **kwargs)
-    self.add_transform("DatadogServerless")
-
-    core.CfnMapping(self, "Datadog", # The id for this CfnMapping must be 'Datadog'
-      mapping={
-        "Parameters": { # This mapping key must be 'Parameters'
-          "pythonLayerVersion": 19,
-          "forwarderArn": "arn:aws:lambda:us-east-1:000000000000:function:datadog-forwarder",
-          "stackName": self.stackName,
-          "service": "service-name",
-          "env": "test",
-        }
-      })
-```
-=======
->>>>>>> 66c75f32
-
 ## How it works
 
 This macro modifies your CloudFormation template to install the Datadog Lambda Library by attaching the Lambda Layers for [Node.js][2] and [Python][1] to your functions. It redirects to a replacement handler that initializes the Lambda Library without any required code changes.
