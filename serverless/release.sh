#!/bin/bash

# Usage: ./release.sh <S3_Bucket> <Version>

set -e

# Read the S3 bucket
if [ -z "$1" ]; then
    echo "Must specify a S3 bucket to publish the template"
    exit 1
else
    BUCKET=$1
fi

cd serverless

# Read the current version
<<<<<<< HEAD
CURRENT_VERSION=$(grep -o 'Version: \d\+\.\d\+\.\d\+' template.yml | cut -d' ' -f2)
=======
CURRENT_VERSION=$(grep -o 'Version: \d\+\.\d\+\.\d\+' ./serverless/template.yml | cut -d' ' -f2)
>>>>>>> e77a9c50

# Do a production release (default is staging) - useful for developers
if [[ $# -eq 3 ]] && [[ $3 = "--prod" ]]; then
    PROD_RELEASE=true
else
    PROD_RELEASE=false
fi

# Validate identity
aws sts get-caller-identity

# Validate the template
echo "Validating template.yml"
aws cloudformation validate-template --template-body file://./serverless/template.yml

# Build and run test suite
echo "Running unit tests and build script"

yarn add --dev @types/jest
yarn test

echo "$CI_PIPELINE_SOURCE"

if [ "$PROD_RELEASE" = true ] ; then
    if [ -z "$CI_COMMIT_TAG" ]; then
        printf "[Error] No CI_COMMIT_TAG found.\n"
        printf "Exiting script...\n"
        exit 1
    else
        printf "Tag found in environment: $CI_COMMIT_TAG\n"
    fi

<<<<<<< HEAD
    VERSION=$(echo "${CI_COMMIT_TAG##*v}" | cut -d'-' -f3-)

    if [[ ! $(tools/semver.sh "$VERSION" "$CURRENT_VERSION") > 0 ]]; then
        echo "Must use a version greater than the current ($CURRENT_VERSION)"
        exit 1
    fi

=======
>>>>>>> e77a9c50
    # Get the latest code
    git pull origin main 

    # Bump version number
    echo "Bumping the current version number to the desired"
<<<<<<< HEAD
    perl -pi -e "s/Version: ${CURRENT_VERSION}/Version: ${VERSION}/g" template.yml

=======
    perl -pi -e "s/Version: ${CURRENT_VERSION}/Version: ${VERSION}/g" ./serverless/template.yml
>>>>>>> e77a9c50
    yarn version --no-git-tag-version --new-version "${VERSION}"
    

    # Commit version number changes to git
    git add src/ ./serverless/template.yml README.md package.json
    git commit -m "Bump version from ${CURRENT_VERSION} to ${VERSION}"
    git push origin main

    # Create a github release
    echo "Release serverless-macro-${VERSION} to github"
    tools/build_zip.sh "${VERSION}"

    gh release create serverless-macro-${VERSION} .macro/serverless-macro-${VERSION}.zip --generate-notes
    TEMPLATE_URL="https://${BUCKET}.s3.amazonaws.com/aws/serverless-macro/latest.yml"
    MACRO_SOURCE_URL="https://github.com/DataDog/datadog-cloudformation-macro/releases/download/serverless-macro-${VERSION}/serverless-macro-${VERSION}.zip'"
else
    VERSION=$CI_COMMIT_SHA
    echo "About to release non-public staging version of macro, upload serverless-macro-${VERSION} to s3, and upload the template.yml to s3://${BUCKET}/aws/serverless-macro-staging/${VERSION}.yml"
    # Upload to s3 instead of github
    tools/build_zip.sh "${VERSION}"
    aws s3 cp .macro/serverless-macro-${VERSION}.zip s3://${BUCKET}/aws/serverless-macro-staging-zip/serverless-macro-${VERSION}.zip
    TEMPLATE_URL="https://${BUCKET}.s3.amazonaws.com/aws/serverless-macro-staging/latest.yml"
    MACRO_SOURCE_URL="s3://${BUCKET}/aws/serverless-macro-staging-zip/serverless-macro-${VERSION}.zip"
fi

# Upload the template to the S3 bucket
if [ "$PROD_RELEASE" = true ] ; then
<<<<<<< HEAD
    echo "Uploading template.yml to s3://${BUCKET}/aws/serverless-macro/${VERSION}.yml"
    aws s3 cp template.yml s3://${BUCKET}/aws/serverless-macro/${VERSION}.yml \
=======
    aws s3 cp ./serverless/template.yml s3://${BUCKET}/aws/serverless-macro/${VERSION}.yml \
>>>>>>> e77a9c50
        --grants read=uri=http://acs.amazonaws.com/groups/global/AllUsers
    aws s3 cp ./serverless/template.yml s3://${BUCKET}/aws/serverless-macro/latest.yml \
        --grants read=uri=http://acs.amazonaws.com/groups/global/AllUsers
    echo "Version ${VERSION} has been released"
    echo "Update release notes with included PRs: https://github.com/DataDog/datadog-cloudformation-macro/releases/tag/serverless-macro-${VERSION}"
else
    aws s3 cp ./serverless/template.yml s3://${BUCKET}/aws/serverless-macro-staging/${VERSION}.yml
    aws s3 cp ./serverless/template.yml s3://${BUCKET}/aws/serverless-macro-staging/latest.yml
    echo "Dev version ${VERSION} has been released"

fi

echo "Done uploading the template, and here is the CloudFormation quick launch URL"
echo "https://console.aws.amazon.com/cloudformation/home#/stacks/quickCreate?stackName=datadog-serverless-macro&templateURL=${TEMPLATE_URL}"
<<<<<<< HEAD

echo "Done!"
=======
>>>>>>> e77a9c50

<|MERGE_RESOLUTION|>--- conflicted
+++ resolved
@@ -15,11 +15,7 @@
 cd serverless
 
 # Read the current version
-<<<<<<< HEAD
 CURRENT_VERSION=$(grep -o 'Version: \d\+\.\d\+\.\d\+' template.yml | cut -d' ' -f2)
-=======
-CURRENT_VERSION=$(grep -o 'Version: \d\+\.\d\+\.\d\+' ./serverless/template.yml | cut -d' ' -f2)
->>>>>>> e77a9c50
 
 # Do a production release (default is staging) - useful for developers
 if [[ $# -eq 3 ]] && [[ $3 = "--prod" ]]; then
@@ -52,7 +48,6 @@
         printf "Tag found in environment: $CI_COMMIT_TAG\n"
     fi
 
-<<<<<<< HEAD
     VERSION=$(echo "${CI_COMMIT_TAG##*v}" | cut -d'-' -f3-)
 
     if [[ ! $(tools/semver.sh "$VERSION" "$CURRENT_VERSION") > 0 ]]; then
@@ -60,19 +55,13 @@
         exit 1
     fi
 
-=======
->>>>>>> e77a9c50
     # Get the latest code
     git pull origin main 
 
     # Bump version number
     echo "Bumping the current version number to the desired"
-<<<<<<< HEAD
     perl -pi -e "s/Version: ${CURRENT_VERSION}/Version: ${VERSION}/g" template.yml
 
-=======
-    perl -pi -e "s/Version: ${CURRENT_VERSION}/Version: ${VERSION}/g" ./serverless/template.yml
->>>>>>> e77a9c50
     yarn version --no-git-tag-version --new-version "${VERSION}"
     
 
@@ -100,12 +89,8 @@
 
 # Upload the template to the S3 bucket
 if [ "$PROD_RELEASE" = true ] ; then
-<<<<<<< HEAD
     echo "Uploading template.yml to s3://${BUCKET}/aws/serverless-macro/${VERSION}.yml"
     aws s3 cp template.yml s3://${BUCKET}/aws/serverless-macro/${VERSION}.yml \
-=======
-    aws s3 cp ./serverless/template.yml s3://${BUCKET}/aws/serverless-macro/${VERSION}.yml \
->>>>>>> e77a9c50
         --grants read=uri=http://acs.amazonaws.com/groups/global/AllUsers
     aws s3 cp ./serverless/template.yml s3://${BUCKET}/aws/serverless-macro/latest.yml \
         --grants read=uri=http://acs.amazonaws.com/groups/global/AllUsers
@@ -120,9 +105,6 @@
 
 echo "Done uploading the template, and here is the CloudFormation quick launch URL"
 echo "https://console.aws.amazon.com/cloudformation/home#/stacks/quickCreate?stackName=datadog-serverless-macro&templateURL=${TEMPLATE_URL}"
-<<<<<<< HEAD
 
 echo "Done!"
-=======
->>>>>>> e77a9c50
 
