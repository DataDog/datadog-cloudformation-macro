# datadog-cloudformation-macro

This repository contains Datadog CloudFormation macros to use with raw CloudFormation templates or SAM/CDK deployments.

<<<<<<< HEAD
* [Datadog Serverless Macro](https://github.com/DataDog/datadog-cloudformation-macro/tree/master/serverless): installs Datadog Lambda layers to your Python and Node.js Lambda functions to collect custom metrics and traces
=======
## Installation

To make the macro available for use in your AWS account, clone this repository and deploy the CloudFormation stack. This deployment includes a CloudFormation macro resource and a Lambda function that is invoked when the macro is run. Deploying this stack enables you to use the macro on other CloudFormation stacks deployed in the same account. For details about how defining a macro in your account works, see [this CloudFormation documentation page](https://docs.aws.amazon.com/AWSCloudFormation/latest/UserGuide/template-macros.html).

You can start by first cloning this repository:
```bash
git clone https://github.com/DataDog/datadog-cloudformation-macro.git
```

Make sure you have all the dependencies installed:
```bash
yarn install # Yarn users
npm install  # NPM users
```

And run the build script:
```bash
yarn build    # Yarn users
npm run build # NPM users
```

Now you are ready to deploy the macro to your AWS account. 

**Note:** You only need to deploy the macro once for a given region in your account, and it can be used for all CloudFormation stacks deployed in that same region.

### Deploying macro resources

1. You will need an S3 bucket to store the CloudFormation artifacts for the macro.
    * If you don't have one already, you can create one with `aws s3 mb s3://<bucket name>`

2. Package the provided CloudFormation template (`macro_template.yml`). This includes a Lambda function and a CloudFormation macro resource. The provided template uses the AWS Serverless Application Model, so it must be transformed before deployment.

    ```bash
    aws cloudformation package \
        --template-file macro_template.yml \
        --s3-bucket <your bucket name here> \
        --output-template-file packaged.template
    ```

3. Deploy the packaged CloudFormation template to a CloudFormation stack:

    ```bash
    aws cloudformation deploy \
        --stack-name datadog-cfn-macro \
        --template-file packaged.template \
        --capabilities CAPABILITY_IAM
    ```

## Usage

### SAM

If you are deploying your serverless application with SAM, add the Datadog CloudFormation macro under the `Transform` section in your your `template.yml` file, after the required SAM transform:

```yaml
Transform:
  - AWS::Serverless-2016-10-31
  - Name: DatadogCfnMacro
```

### AWS CDK

If you are deploying your serverless application with CDK, add the CloudFormation macro to your [Stack object](https://docs.aws.amazon.com/cdk/api/latest/docs/@aws-cdk_core.Stack.html) constructor.

**Typescript**
```typescript
import * as cdk from "@aws-cdk/core";

class CdkStack extends cdk.Stack {
  constructor(scope: cdk.Construct, id: string, props?: cdk.StackProps) {
    super(scope, id, props);
    this.addTransform("DatadogCfnMacro");
  }
}
```

**Python**
```python
from aws_cdk import core

class CdkStack(core.Stack):
    def __init__(self, scope: core.Construct, id: str, **kwargs) -> None:
        super().__init__(scope, id, **kwargs)
        self.add_transform("DatadogCfnMacro")
```

Note: For both SAM and CDK deployments, if you did not modify the provided `macro_template.yml` file when you installed the macro, then the name of the macro defined in your account will be `DatadogCfnMacro`. If you have modified the original template, make sure the name of the transform you add here matches the `Name` property of the `AWS::CloudFormation::Macro` resource.

## Configuration

You can configure the library by add the following parameters:

```yaml
# Whether to add the Lambda Layers, or expect the user to bring their own. Defaults to true.
addLayers: true

# The log level, set to DEBUG for extended logging. Defaults to info.
logLevel: "info"

# Send custom metrics via logs with the help of Datadog Forwarder Lambda function (recommended). Defaults to true.
flushMetricsToLogs: true

# Which Datadog Site to send data to, only needed when flushMetricsToLogs is false. Defaults to datadoghq.com.
site: datadoghq.com # datadoghq.eu for Datadog EU

# Datadog API Key, only needed when flushMetricsToLogs is false.
apiKey: ""

# Datadog API Key encrypted using KMS, only needed when flushMetricsToLogs is false.
apiKMSKey: ""

# Enable enhanced metrics for Lambda functions. Defaults to true.
enableEnhancedMetrics: true

# Enable tracing on Lambda functions. Defaults to false.
enableXrayTracing: false

# Enable tracing on Lambda function using dd-trace, datadog's APM library. Requires datadog log forwarder to be set up. Defaults to true.
enableDDTracing: true

# When set, the plugin will try to subscribe the lambda's cloudwatch log groups to the forwarder with the given arn.
forwarderArn: arn:aws:lambda:us-east-1:000000000000:function:datadog-forwarder

# The name of the CloudFormation stack being deployed. Only required when a forwarderArn is provided and Lambda functions are dynamically named (when the `FunctionName` property isn't provided for a Lambda). For how to add this parameter for SAM and CDK, see examples below.
stackName: ""

# When set, the macro will add a `service` tag to all Lambda functions with the provided value.
service: ""

# When set, the macro will add a `env` tag to all Lambda functions with the provided value.
env: ""
```

### SAM

You can configure the library by add the following section to the `Parameters` under the `Transform` section of your `template.yml` file:

```yaml
Transform:
  - AWS::Serverless-2016-10-31
  - Name: DatadogCfnMacro
    Parameters: 
        forwarderArn: "arn:aws:lambda:us-east-1:000000000000:function:datadog-forwarder"
        stackName: !Ref "AWS::StackName"
        service: "service-name"
        env: "test"
```

### AWS CDK

To configure the library when deploying with CDK, add a `CfnMapping` to your `Stack` object: 

**Typescript**
```typescript
import * as cdk from "@aws-cdk/core";

class CdkStack extends cdk.Stack {
  constructor(scope: cdk.Construct, id: string, props?: cdk.StackProps) {
    super(scope, id, props);
    this.addTransform("DatadogCfnMacro");

    new cdk.CfnMapping(this, "Datadog", { // The id for this CfnMapping must be 'Datadog'
      mapping: {
        Parameters: { // This mapping key must be 'Parameters'
          forwarderArn: "arn:aws:lambda:us-east-1:000000000000:function:datadog-forwarder",
          stackName: this.stackName,
          service: "service-name",
          env: "test",
        },
      },
    });
  }
}
```

**Python**
```python
from aws_cdk import core

class CdkStack(core.Stack):
  def __init__(self, scope: core.Construct, id: str, **kwargs) -> None:
    super().__init__(scope, id, **kwargs)
    self.add_transform("DatadogCfnMacro")

    mapping = core.CfnMapping(self, "Datadog", # The id for this CfnMapping must be 'Datadog'
      mapping={
        "Parameters": { # This mapping key must be 'Parameters'
          "forwarderArn": "arn:aws:lambda:us-east-1:000000000000:function:datadog-forwarder",
          "stackName": self.stackName,
          "service": "service-name",
          "env": "test",
        }
      })
```

## How it works

This macro modifies your CloudFormation template to attach the Datadog Lambda Layers for [Node.js](https://github.com/DataDog/datadog-lambda-layer-js) and [Python](https://github.com/DataDog/datadog-lambda-layer-python) to your functions. It redirects to a replacement handler that initializes the Lambda Layers without any required code changes. It also enables X-Ray tracing for your Lambda functions.

**IMPORTANT NOTE:** Because the plugin automatically wraps your Lambda handler function, you do **NOT** need to wrap your handler function as stated in the Node.js and Python Layer documentation.

**Node.js**
```js
module.exports.myHandler = datadog(
  // This wrapper is NOT needed when using this plugin
  async function myHandler(event, context) {},
);
```

**Python**
```python
@datadog_lambda_wrapper # This wrapper is NOT needed when using this plugin
def lambda_handler(event, context):
```
>>>>>>> 43ccac3b
<|MERGE_RESOLUTION|>--- conflicted
+++ resolved
@@ -2,221 +2,4 @@
 
 This repository contains Datadog CloudFormation macros to use with raw CloudFormation templates or SAM/CDK deployments.
 
-<<<<<<< HEAD
 * [Datadog Serverless Macro](https://github.com/DataDog/datadog-cloudformation-macro/tree/master/serverless): installs Datadog Lambda layers to your Python and Node.js Lambda functions to collect custom metrics and traces
-=======
-## Installation
-
-To make the macro available for use in your AWS account, clone this repository and deploy the CloudFormation stack. This deployment includes a CloudFormation macro resource and a Lambda function that is invoked when the macro is run. Deploying this stack enables you to use the macro on other CloudFormation stacks deployed in the same account. For details about how defining a macro in your account works, see [this CloudFormation documentation page](https://docs.aws.amazon.com/AWSCloudFormation/latest/UserGuide/template-macros.html).
-
-You can start by first cloning this repository:
-```bash
-git clone https://github.com/DataDog/datadog-cloudformation-macro.git
-```
-
-Make sure you have all the dependencies installed:
-```bash
-yarn install # Yarn users
-npm install  # NPM users
-```
-
-And run the build script:
-```bash
-yarn build    # Yarn users
-npm run build # NPM users
-```
-
-Now you are ready to deploy the macro to your AWS account. 
-
-**Note:** You only need to deploy the macro once for a given region in your account, and it can be used for all CloudFormation stacks deployed in that same region.
-
-### Deploying macro resources
-
-1. You will need an S3 bucket to store the CloudFormation artifacts for the macro.
-    * If you don't have one already, you can create one with `aws s3 mb s3://<bucket name>`
-
-2. Package the provided CloudFormation template (`macro_template.yml`). This includes a Lambda function and a CloudFormation macro resource. The provided template uses the AWS Serverless Application Model, so it must be transformed before deployment.
-
-    ```bash
-    aws cloudformation package \
-        --template-file macro_template.yml \
-        --s3-bucket <your bucket name here> \
-        --output-template-file packaged.template
-    ```
-
-3. Deploy the packaged CloudFormation template to a CloudFormation stack:
-
-    ```bash
-    aws cloudformation deploy \
-        --stack-name datadog-cfn-macro \
-        --template-file packaged.template \
-        --capabilities CAPABILITY_IAM
-    ```
-
-## Usage
-
-### SAM
-
-If you are deploying your serverless application with SAM, add the Datadog CloudFormation macro under the `Transform` section in your your `template.yml` file, after the required SAM transform:
-
-```yaml
-Transform:
-  - AWS::Serverless-2016-10-31
-  - Name: DatadogCfnMacro
-```
-
-### AWS CDK
-
-If you are deploying your serverless application with CDK, add the CloudFormation macro to your [Stack object](https://docs.aws.amazon.com/cdk/api/latest/docs/@aws-cdk_core.Stack.html) constructor.
-
-**Typescript**
-```typescript
-import * as cdk from "@aws-cdk/core";
-
-class CdkStack extends cdk.Stack {
-  constructor(scope: cdk.Construct, id: string, props?: cdk.StackProps) {
-    super(scope, id, props);
-    this.addTransform("DatadogCfnMacro");
-  }
-}
-```
-
-**Python**
-```python
-from aws_cdk import core
-
-class CdkStack(core.Stack):
-    def __init__(self, scope: core.Construct, id: str, **kwargs) -> None:
-        super().__init__(scope, id, **kwargs)
-        self.add_transform("DatadogCfnMacro")
-```
-
-Note: For both SAM and CDK deployments, if you did not modify the provided `macro_template.yml` file when you installed the macro, then the name of the macro defined in your account will be `DatadogCfnMacro`. If you have modified the original template, make sure the name of the transform you add here matches the `Name` property of the `AWS::CloudFormation::Macro` resource.
-
-## Configuration
-
-You can configure the library by add the following parameters:
-
-```yaml
-# Whether to add the Lambda Layers, or expect the user to bring their own. Defaults to true.
-addLayers: true
-
-# The log level, set to DEBUG for extended logging. Defaults to info.
-logLevel: "info"
-
-# Send custom metrics via logs with the help of Datadog Forwarder Lambda function (recommended). Defaults to true.
-flushMetricsToLogs: true
-
-# Which Datadog Site to send data to, only needed when flushMetricsToLogs is false. Defaults to datadoghq.com.
-site: datadoghq.com # datadoghq.eu for Datadog EU
-
-# Datadog API Key, only needed when flushMetricsToLogs is false.
-apiKey: ""
-
-# Datadog API Key encrypted using KMS, only needed when flushMetricsToLogs is false.
-apiKMSKey: ""
-
-# Enable enhanced metrics for Lambda functions. Defaults to true.
-enableEnhancedMetrics: true
-
-# Enable tracing on Lambda functions. Defaults to false.
-enableXrayTracing: false
-
-# Enable tracing on Lambda function using dd-trace, datadog's APM library. Requires datadog log forwarder to be set up. Defaults to true.
-enableDDTracing: true
-
-# When set, the plugin will try to subscribe the lambda's cloudwatch log groups to the forwarder with the given arn.
-forwarderArn: arn:aws:lambda:us-east-1:000000000000:function:datadog-forwarder
-
-# The name of the CloudFormation stack being deployed. Only required when a forwarderArn is provided and Lambda functions are dynamically named (when the `FunctionName` property isn't provided for a Lambda). For how to add this parameter for SAM and CDK, see examples below.
-stackName: ""
-
-# When set, the macro will add a `service` tag to all Lambda functions with the provided value.
-service: ""
-
-# When set, the macro will add a `env` tag to all Lambda functions with the provided value.
-env: ""
-```
-
-### SAM
-
-You can configure the library by add the following section to the `Parameters` under the `Transform` section of your `template.yml` file:
-
-```yaml
-Transform:
-  - AWS::Serverless-2016-10-31
-  - Name: DatadogCfnMacro
-    Parameters: 
-        forwarderArn: "arn:aws:lambda:us-east-1:000000000000:function:datadog-forwarder"
-        stackName: !Ref "AWS::StackName"
-        service: "service-name"
-        env: "test"
-```
-
-### AWS CDK
-
-To configure the library when deploying with CDK, add a `CfnMapping` to your `Stack` object: 
-
-**Typescript**
-```typescript
-import * as cdk from "@aws-cdk/core";
-
-class CdkStack extends cdk.Stack {
-  constructor(scope: cdk.Construct, id: string, props?: cdk.StackProps) {
-    super(scope, id, props);
-    this.addTransform("DatadogCfnMacro");
-
-    new cdk.CfnMapping(this, "Datadog", { // The id for this CfnMapping must be 'Datadog'
-      mapping: {
-        Parameters: { // This mapping key must be 'Parameters'
-          forwarderArn: "arn:aws:lambda:us-east-1:000000000000:function:datadog-forwarder",
-          stackName: this.stackName,
-          service: "service-name",
-          env: "test",
-        },
-      },
-    });
-  }
-}
-```
-
-**Python**
-```python
-from aws_cdk import core
-
-class CdkStack(core.Stack):
-  def __init__(self, scope: core.Construct, id: str, **kwargs) -> None:
-    super().__init__(scope, id, **kwargs)
-    self.add_transform("DatadogCfnMacro")
-
-    mapping = core.CfnMapping(self, "Datadog", # The id for this CfnMapping must be 'Datadog'
-      mapping={
-        "Parameters": { # This mapping key must be 'Parameters'
-          "forwarderArn": "arn:aws:lambda:us-east-1:000000000000:function:datadog-forwarder",
-          "stackName": self.stackName,
-          "service": "service-name",
-          "env": "test",
-        }
-      })
-```
-
-## How it works
-
-This macro modifies your CloudFormation template to attach the Datadog Lambda Layers for [Node.js](https://github.com/DataDog/datadog-lambda-layer-js) and [Python](https://github.com/DataDog/datadog-lambda-layer-python) to your functions. It redirects to a replacement handler that initializes the Lambda Layers without any required code changes. It also enables X-Ray tracing for your Lambda functions.
-
-**IMPORTANT NOTE:** Because the plugin automatically wraps your Lambda handler function, you do **NOT** need to wrap your handler function as stated in the Node.js and Python Layer documentation.
-
-**Node.js**
-```js
-module.exports.myHandler = datadog(
-  // This wrapper is NOT needed when using this plugin
-  async function myHandler(event, context) {},
-);
-```
-
-**Python**
-```python
-@datadog_lambda_wrapper # This wrapper is NOT needed when using this plugin
-def lambda_handler(event, context):
-```
->>>>>>> 43ccac3b
